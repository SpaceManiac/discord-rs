--- conflicted
+++ resolved
@@ -23,17 +23,9 @@
 serde = "1.0"
 serde_derive = "1.0"
 serde_json = "1.0"
-<<<<<<< HEAD
 bitflags = "1.0"
 byteorder = "1.1"
-time = "0.1"
 log = "0.4"
-=======
-websocket = "0.17"
-bitflags = "0.7"
-byteorder = "0.5"
-log = "0.3"
->>>>>>> c6d89e58
 base64-rs = "0.1.1"
 flate2 = "0.2.14"
 opus = { version = "0.2", optional = true }
