--- conflicted
+++ resolved
@@ -574,17 +574,10 @@
 
 	bitflags! {
 		/// Set of permissions assignable to a Role or PermissionOverwrite
-<<<<<<< HEAD
 		pub struct Permissions: u64 {
-			const CREATE_INVITE = 1 << 0;
+			const CREATE_INVITE = 1;
 			const KICK_MEMBERS = 1 << 1;
 			const BAN_MEMBERS = 1 << 2;
-=======
-		pub flags Permissions: u64 {
-			const CREATE_INVITE = 1,
-			const KICK_MEMBERS = 1 << 1,
-			const BAN_MEMBERS = 1 << 2,
->>>>>>> c6d89e58
 			/// Grant all permissions, bypassing channel-specific permissions
 			const ADMINISTRATOR = 1 << 3;
 			/// Modify roles below their own
