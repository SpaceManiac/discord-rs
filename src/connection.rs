#[cfg(feature="voice")]
use std::collections::HashMap;

use async;

use model::*;
#[cfg(feature="voice")]
use voice::VoiceConnection;
use {Result};

const GATEWAY_VERSION: u64 = 6;

/// Websocket connection to the Discord servers.
pub struct Connection {
	inner: async::ConnectionHandle,
	_base_url: String,
	_token: String,

	session_id: Option<String>,
	last_sequence: u64,
	_shard_info: Option<[u8; 2]>,
}

impl Connection {
	/// Establish a connection to the Discord websocket servers.
	///
	/// Returns both the `Connection` and the `ReadyEvent` which is always the
	/// first event received and contains initial state information.
	///
	/// Usually called internally by `Discord::connect`, which provides both
	/// the token and URL and an optional user-given shard ID and total shard
	/// count.
	pub fn new(base_url: &str, token: &str, shard_info: Option<[u8; 2]>) -> Result<(Connection, ReadyEvent)> {
		let mut inner = async::ConnectionHandle::new()?;
		inner.connect(base_url)?;
		inner.send( identify(token, shard_info) )?;

		let mut conn = Connection {
			inner,
			_base_url: base_url.to_string(),
			_token: token.to_string(),

			session_id: None,
			last_sequence: 0,
			_shard_info: shard_info,
		};

		let ready = loop {
			if let Event::Ready(r) = conn.recv_event()? {
				conn.session_id = Some(r.session_id.clone());

				break r;
			}

		};


		Ok((conn, ready))
	}

	fn internal_events(&mut self, e: GatewayEvent) -> Option<Event> {
		match e {
			GatewayEvent::Dispatch(seq, e) => {
				self.last_sequence = seq;
				Some(e)
			},
			GatewayEvent::Heartbeat(_) => {
				let _ = self.inner.send( json! {{ "op": 11}} );
				None
			},
			GatewayEvent::Reconnect | GatewayEvent::InvalidateSession => {
				self.inner.disconnect();
				None
			}, 
			_ => None,
		}
	}

	/// Receive an event over the websocket, blocking until one is available.
	pub fn recv_event(&mut self) -> Result<Event> {
		loop {
			let ge = self.inner.recv()?; 
			match self.internal_events(ge) {
				Some(e) => return Ok(e),
				None => {},
			}
		}
	}

	/// Receive an event over the websocket, nonblocking.
	pub fn try_recv_event(&mut self) -> Result<Option<Event>> {
		match self.inner.try_recv() {
			Ok(Some(e)) => Ok(self.internal_events(e)),
			Ok(None) => Ok(None),
			Err(e) => Err(e),
		}
	}

		/// Change the game information that this client reports as playing.
	pub fn set_game(&self, game: Option<Game>) {
		self.set_presence(game, OnlineStatus::Online, false)
	}

	/// Set the client to be playing this game, with defaults used for any
	/// extended information.
	pub fn set_game_name(&self, name: String) {
		self.set_presence(Some(Game::playing(name)), OnlineStatus::Online, false);
	}

	/// Sets the active presence of the client, including game and/or status
	/// information.
	///
	/// `afk` will help Discord determine where to send notifications.
	pub fn set_presence(&self, game: Option<Game>, status: OnlineStatus, afk: bool) {
		let status = match status {
			OnlineStatus::Offline => OnlineStatus::Invisible,
			other => other,
		};
		let game = match game {
			Some(Game {kind: GameType::Streaming, url: Some(url), name}) => json! {{ "type": GameType::Streaming, "url": url, "name": name }},
			Some(game) => json! {{ "name": game.name, "type": GameType::Playing }},
			None => json!(null),
		};
		let msg = json! {{
			"op": 3,
			"d": {
				"afk": afk,
				"since": 0,
				"status": status,
				"game": game,
			}
		}};
		let _ = self.inner.send(msg);
	}
	
}

fn identify(token: &str, shard_info: Option<[u8; 2]>) -> ::serde_json::Value {
	let mut result = json! {{
		"op": 2,
		"d": {
			"token": token,
			"properties": {
				"$os": ::std::env::consts::OS,
				"$browser": "Discord library for Rust",
				"$device": "discord-rs",
				"$referring_domain": "",
				"$referrer": "",
			},
			"large_threshold": 250,
			"compress": true,
			"v": GATEWAY_VERSION,
		}
	}};
	if let Some(info) = shard_info {
		result["shard"] = json![[info[0], info[1]]];
	}
	result
}

/*
pub struct Connection {
	
	keepalive_channel: mpsc::Sender<Status>,
	receiver: Receiver<WebSocketStream>,
	#[cfg(feature="voice")]
	voice_handles: HashMap<Option<ServerId>, VoiceConnection>,
	#[cfg(feature="voice")]
	user_id: UserId,
	
} 





	/// Get a handle to the voice connection for a server.
	///
	/// Pass `None` to get the handle for group and one-on-one calls.
	#[cfg(feature="voice")]
	pub fn voice(&mut self, server_id: Option<ServerId>) -> &mut VoiceConnection {
		let Connection { ref mut voice_handles, user_id, ref keepalive_channel, .. } = *self;
		voice_handles.entry(server_id).or_insert_with(||
			VoiceConnection::__new(server_id, user_id, keepalive_channel.clone())
		)
	}

	/// Drop the voice connection for a server, forgetting all settings.
	///
	/// Calling `.voice(server_id).disconnect()` will disconnect from voice but retain the mute
	/// and deaf status, audio source, and audio receiver.
	///
	/// Pass `None` to drop the connection for group and one-on-one calls.
	#[cfg(feature="voice")]
	pub fn drop_voice(&mut self, server_id: Option<ServerId>) {
		self.voice_handles.remove(&server_id);
	}

	/// Receive an event over the websocket, blocking until one is available.
	pub fn recv_event(&mut self) -> Result<Event> {
		loop {
			match self.receiver.recv_json(GatewayEvent::decode) {
				Err(Error::WebSocket(err)) => {
					warn!("Websocket error, reconnecting: {:?}", err);
					// Try resuming if we haven't received an InvalidateSession
					if let Some(session_id) = self.session_id.clone() {
						match self.resume(session_id) {
							Ok(event) => return Ok(event),
							Err(e) => debug!("Failed to resume: {:?}", e),
						}
					}
					// If resuming didn't work, reconnect
					return self.reconnect().map(Event::Ready);
				}
				Err(Error::Closed(num, message)) => {
					warn!("Closure, reconnecting: {:?}: {}", num, message);
					// Try resuming if we haven't received a 1000, a 4006, or an InvalidateSession
					if num != Some(1000) && num != Some(4006) {
						if let Some(session_id) = self.session_id.clone() {
							match self.resume(session_id) {
								Ok(event) => return Ok(event),
								Err(e) => debug!("Failed to resume: {:?}", e),
							}
						}
					}
					// If resuming didn't work, reconnect
					return self.reconnect().map(Event::Ready);
				}
				Err(error) => return Err(error),
				Ok(GatewayEvent::Hello(interval)) => {
					debug!("Mysterious late-game hello: {}", interval);
				}
				Ok(GatewayEvent::Dispatch(sequence, event)) => {
					self.last_sequence = sequence;
					let _ = self.keepalive_channel.send(Status::Sequence(sequence));
					#[cfg(feature="voice")] {
						if let Event::VoiceStateUpdate(server_id, ref voice_state) = event {
							self.voice(server_id).__update_state(voice_state);
						}
						if let Event::VoiceServerUpdate { server_id, ref endpoint, ref token, .. } = event {
							self.voice(server_id).__update_server(endpoint, token);
						}
					}
					return Ok(event);
				}
				Ok(GatewayEvent::Heartbeat(sequence)) => {
					debug!("Heartbeat received with seq {}", sequence);
					let map = json! {{
						"op": 1,
						"d": sequence,
					}};
					let _ = self.keepalive_channel.send(Status::SendMessage(map));
				}
				Ok(GatewayEvent::HeartbeatAck) => {
				}
				Ok(GatewayEvent::Reconnect) => {
					return self.reconnect().map(Event::Ready);
				}
				Ok(GatewayEvent::InvalidateSession) => {
					debug!("Session invalidated, reidentifying");
					self.session_id = None;
					let _ = self.keepalive_channel.send(Status::SendMessage(identify(&self.token, self.shard_info)));
				}
			}
		}
	}

	/// Reconnect after receiving an OP7 RECONNECT
	fn reconnect(&mut self) -> Result<ReadyEvent> {
		::sleep_ms(1000);
		debug!("Reconnecting...");
		// Make two attempts on the current known gateway URL
		for _ in 0..2 {
			if let Ok((conn, ready)) = Connection::new(&self.ws_url, &self.token, self.shard_info) {
				::std::mem::replace(self, conn).raw_shutdown();
				self.session_id = Some(ready.session_id.clone());
				return Ok(ready)
			}
			::sleep_ms(1000);
		}
		// If those fail, hit REST for a new endpoint
		let (conn, ready) = try!(::Discord::from_token_raw(self.token.to_owned()).connect());
		::std::mem::replace(self, conn).raw_shutdown();
		self.session_id = Some(ready.session_id.clone());
		Ok(ready)
	}

	/// Resume using our existing session
	fn resume(&mut self, session_id: String) -> Result<Event> {
		::sleep_ms(1000);
		debug!("Resuming...");
		// close connection and re-establish
		try!(self.receiver.get_mut().get_mut().shutdown(::std::net::Shutdown::Both));
		let url = try!(build_gateway_url(&self.ws_url));
		let response = try!(try!(Client::connect(url)).send());
		try!(response.validate());
		let (mut sender, mut receiver) = response.begin().split();

		// send the resume request
		let resume = json! {{
			"op": 6,
			"d": {
				"seq": self.last_sequence,
				"token": self.token,
				"session_id": session_id,
			}
		}};
		try!(sender.send_json(&resume));

		// TODO: when Discord has implemented it, observe the RESUMING event here
		let first_event;
		loop {
			match try!(receiver.recv_json(GatewayEvent::decode)) {
				GatewayEvent::Hello(interval) => {
					let _ = self.keepalive_channel.send(Status::ChangeInterval(interval));
				}
				GatewayEvent::Dispatch(seq, event) => {
					if let Event::Resumed { .. } = event {
						debug!("Resumed successfully");
					}
					if let Event::Ready(ReadyEvent { ref session_id, .. }) = event {
						self.session_id = Some(session_id.clone());
					}
					self.last_sequence = seq;
					first_event = event;
					break
				},
				GatewayEvent::InvalidateSession => {
					debug!("Session invalidated in resume, reidentifying");
					try!(sender.send_json(&identify(&self.token, self.shard_info)));
				}
				other => {
					debug!("Unexpected event: {:?}", other);
					return Err(Error::Protocol("Unexpected event during resume"))
				}
			}
		}

		// switch everything to the new connection
		self.receiver = receiver;
		let _ = self.keepalive_channel.send(Status::ChangeSender(sender));
		Ok(first_event)
	}

	/// Cleanly shut down the websocket connection. Optional.
	pub fn shutdown(mut self) -> Result<()> {
		try!(self.inner_shutdown());
		::std::mem::forget(self); // don't call a second time
		Ok(())
	}

	// called from shutdown() and drop()
	fn inner_shutdown(&mut self) -> Result<()> {
		use websocket::{Sender as S};
		use std::io::Write;

		// Hacky horror: get the WebSocketStream from the Receiver and formally close it
		let stream = self.receiver.get_mut().get_mut();
		try!(Sender::new(stream.by_ref(), true)
			.send_message(&::websocket::message::Message::close_because(1000, "")));
		try!(stream.flush());
		try!(stream.shutdown(::std::net::Shutdown::Both));
		Ok(())
	}

	// called when we want to drop the connection with no fanfare
	fn raw_shutdown(mut self) {
		use std::io::Write;
		{
			let stream = self.receiver.get_mut().get_mut();
			let _ = stream.flush();
			let _ = stream.shutdown(::std::net::Shutdown::Both);
		}
		::std::mem::forget(self); // don't call inner_shutdown()
	}

	/// Requests a download of online member lists.
	///
	/// It is recommended to avoid calling this method until the online member list
	/// is actually needed, especially for large servers, in order to save bandwidth
	/// and memory.
	///
	/// Can be used with `State::all_servers`.
	pub fn sync_servers(&self, servers: &[ServerId]) {
		let msg = json! {{
			"op": 12,
			"d": servers,
		}};
		let _ = self.keepalive_channel.send(Status::SendMessage(msg));
	}

	/// Request a synchronize of active calls for the specified channels.
	///
	/// Can be used with `State::all_private_channels`.
	pub fn sync_calls(&self, channels: &[ChannelId]) {
		for &channel in channels {
			let msg = json! {{
				"op": 13,
				"d": { "channel_id": channel }
			}};
			let _ = self.keepalive_channel.send(Status::SendMessage(msg));
		}
	}

	/// Requests a download of all member information for large servers.
	///
	/// The members lists are cleared on call, and then refilled as chunks are received. When
	/// `unknown_members()` returns 0, the download has completed.
	pub fn download_all_members(&mut self, state: &mut ::State) {
		if state.unknown_members() == 0 { return }
		let servers = state.__download_members();
		let msg = json! {{
			"op": 8,
			"d": {
				"guild_id": servers,
				"query": "",
				"limit": 0,
			}
		}};
		let _ = self.keepalive_channel.send(Status::SendMessage(msg));
	}
	
} 

impl Drop for Connection {
	fn drop(&mut self) {
		// Swallow errors
		let _ = self.inner_shutdown();
	}
<<<<<<< HEAD
} */
=======
}

fn identify(token: &str, shard_info: Option<[u8; 2]>) -> serde_json::Value {
	let mut result = json! {{
		"op": 2,
		"d": {
			"token": token,
			"properties": {
				"$os": ::std::env::consts::OS,
				"$browser": "Discord library for Rust",
				"$device": "discord-rs",
				"$referring_domain": "",
				"$referrer": "",
			},
			"large_threshold": 250,
			"compress": true,
			"v": GATEWAY_VERSION,
		}
	}};
	if let Some(info) = shard_info {
		result["d"]["shard"] = json![[info[0], info[1]]];
	}
	result
}

#[inline]
fn build_gateway_url(base: &str) -> Result<::websocket::client::request::Url> {
	::websocket::client::request::Url::parse(&format!("{}?v={}", base, GATEWAY_VERSION))
		.map_err(|_| Error::Other("Invalid gateway URL"))
}

fn keepalive(interval: u64, mut sender: Sender<WebSocketStream>, channel: mpsc::Receiver<Status>) {
	let mut timer = ::Timer::new(interval);
	let mut last_sequence = 0;

	'outer: loop {
		::sleep_ms(100);

		loop {
			match channel.try_recv() {
				Ok(Status::SendMessage(val)) => {
					match sender.send_json(&val) {
						Ok(()) => {},
						Err(e) => warn!("Error sending gateway message: {:?}", e)
					}
				},
				Ok(Status::Sequence(seq)) => {
					last_sequence = seq;
				},
				Ok(Status::ChangeInterval(interval)) => {
					timer = ::Timer::new(interval);
				},
				Ok(Status::ChangeSender(new_sender)) => {
					sender = new_sender;
				}
				Err(mpsc::TryRecvError::Empty) => break,
				Err(mpsc::TryRecvError::Disconnected) => break 'outer,
			}
		}

		if timer.check_tick() {
			let map = json! {{
				"op": 1,
				"d": last_sequence
			}};
			match sender.send_json(&map) {
				Ok(()) => {},
				Err(e) => warn!("Error sending gateway keeaplive: {:?}", e)
			}
		}
	}
	let _ = sender.get_mut().shutdown(::std::net::Shutdown::Both);
}
>>>>>>> c6d89e58
<|MERGE_RESOLUTION|>--- conflicted
+++ resolved
@@ -427,80 +427,4 @@
 		// Swallow errors
 		let _ = self.inner_shutdown();
 	}
-<<<<<<< HEAD
 } */
-=======
-}
-
-fn identify(token: &str, shard_info: Option<[u8; 2]>) -> serde_json::Value {
-	let mut result = json! {{
-		"op": 2,
-		"d": {
-			"token": token,
-			"properties": {
-				"$os": ::std::env::consts::OS,
-				"$browser": "Discord library for Rust",
-				"$device": "discord-rs",
-				"$referring_domain": "",
-				"$referrer": "",
-			},
-			"large_threshold": 250,
-			"compress": true,
-			"v": GATEWAY_VERSION,
-		}
-	}};
-	if let Some(info) = shard_info {
-		result["d"]["shard"] = json![[info[0], info[1]]];
-	}
-	result
-}
-
-#[inline]
-fn build_gateway_url(base: &str) -> Result<::websocket::client::request::Url> {
-	::websocket::client::request::Url::parse(&format!("{}?v={}", base, GATEWAY_VERSION))
-		.map_err(|_| Error::Other("Invalid gateway URL"))
-}
-
-fn keepalive(interval: u64, mut sender: Sender<WebSocketStream>, channel: mpsc::Receiver<Status>) {
-	let mut timer = ::Timer::new(interval);
-	let mut last_sequence = 0;
-
-	'outer: loop {
-		::sleep_ms(100);
-
-		loop {
-			match channel.try_recv() {
-				Ok(Status::SendMessage(val)) => {
-					match sender.send_json(&val) {
-						Ok(()) => {},
-						Err(e) => warn!("Error sending gateway message: {:?}", e)
-					}
-				},
-				Ok(Status::Sequence(seq)) => {
-					last_sequence = seq;
-				},
-				Ok(Status::ChangeInterval(interval)) => {
-					timer = ::Timer::new(interval);
-				},
-				Ok(Status::ChangeSender(new_sender)) => {
-					sender = new_sender;
-				}
-				Err(mpsc::TryRecvError::Empty) => break,
-				Err(mpsc::TryRecvError::Disconnected) => break 'outer,
-			}
-		}
-
-		if timer.check_tick() {
-			let map = json! {{
-				"op": 1,
-				"d": last_sequence
-			}};
-			match sender.send_json(&map) {
-				Ok(()) => {},
-				Err(e) => warn!("Error sending gateway keeaplive: {:?}", e)
-			}
-		}
-	}
-	let _ = sender.get_mut().shutdown(::std::net::Shutdown::Both);
-}
->>>>>>> c6d89e58
