--- conflicted
+++ resolved
@@ -30,11 +30,6 @@
 extern crate tokio_timer;
 
 extern crate byteorder;
-<<<<<<< HEAD
-extern crate time;
-=======
-extern crate multipart;
->>>>>>> c6d89e58
 extern crate base64;
 extern crate flate2;
 extern crate serde;
@@ -878,8 +873,7 @@
 	/// Similar to `edit_member`
 	pub fn edit_nickname(&self, server: ServerId, nick: &str) -> Result<()> {
 		let map = json! {{ "nick": nick }};
-		let body = try!(serde_json::to_string(&map));
-		check_empty(request!(self, patch(body), "/guilds/{}/members/@me/nick", server))
+		check_empty(request!(self, patch(&map), "/guilds/{}/members/@me/nick", server))
 	}
 
 	/// Kick a member from a server.
@@ -1018,17 +1012,11 @@
 	/// This endpoint is only available for users, and so does not work for
 	/// bots.
 	pub fn edit_note(&self, user: UserId, note: &str) -> Result<()> {
-<<<<<<< HEAD
 		let map = json! {{
 			"note": note
 		}};
 		
 		check_empty(request!(self, put(&map), "/users/@me/notes/{}", user))
-=======
-		let map = json! {{ "note": note }};
-		let body = try!(serde_json::to_string(&map));
-		check_empty(request!(self, put(body), "/users/@me/notes/{}", user))
->>>>>>> c6d89e58
 	}
 
 	/// Retrieves information about the application and the owner.
@@ -1215,7 +1203,6 @@
 	std::thread::sleep(time::Duration::from_millis(millis))
 }
 
-<<<<<<< HEAD
 // mod internal {
 // 	pub enum Status {
 // 		SendMessage(::serde_json::Value),
@@ -1223,103 +1210,4 @@
 // 		ChangeInterval(u64),
 // 		ChangeSender(::websocket::client::Sender<::websocket::stream::WebSocketStream>),
 // 	}
-// }
-=======
-// Timer that remembers when it is supposed to go off
-struct Timer {
-	next_tick_at: time::Instant,
-	tick_len: time::Duration,
-}
-
-#[cfg_attr(not(feature = "voice"), allow(dead_code))]
-impl Timer {
-	fn new(tick_len_ms: u64) -> Timer {
-		let tick_len = time::Duration::from_millis(tick_len_ms);
-		Timer {
-			next_tick_at: time::Instant::now() + tick_len,
-			tick_len: tick_len,
-		}
-	}
-
-	#[allow(dead_code)]
-	fn immediately(&mut self) {
-		self.next_tick_at = time::Instant::now();
-	}
-
-	fn defer(&mut self) {
-		self.next_tick_at = time::Instant::now() + self.tick_len;
-	}
-
-	fn check_tick(&mut self) -> bool {
-		if time::Instant::now() >= self.next_tick_at {
-			self.next_tick_at = self.next_tick_at + self.tick_len;
-			true
-		} else {
-			false
-		}
-	}
-
-	fn sleep_until_tick(&mut self) {
-		let now = time::Instant::now();
-		if self.next_tick_at > now {
-			std::thread::sleep(self.next_tick_at - now);
-		}
-		self.next_tick_at = self.next_tick_at + self.tick_len;
-	}
-}
-
-trait ReceiverExt {
-	fn recv_json<F, T>(&mut self, decode: F) -> Result<T> where F: FnOnce(serde_json::Value) -> Result<T>;
-}
-
-trait SenderExt {
-	fn send_json(&mut self, value: &serde_json::Value) -> Result<()>;
-}
-
-impl ReceiverExt for websocket::client::Receiver<websocket::stream::WebSocketStream> {
-	fn recv_json<F, T>(&mut self, decode: F) -> Result<T> where F: FnOnce(serde_json::Value) -> Result<T> {
-		use websocket::message::{Message, Type};
-		use websocket::ws::receiver::Receiver;
-		let message: Message = try!(self.recv_message());
-		if message.opcode == Type::Close {
-			Err(Error::Closed(message.cd_status_code, String::from_utf8_lossy(&message.payload).into_owned()))
-		} else if message.opcode == Type::Binary || message.opcode == Type::Text {
-			let mut payload_vec;
-			let payload = if message.opcode == Type::Binary {
-				use std::io::Read;
-				payload_vec = Vec::new();
-				try!(flate2::read::ZlibDecoder::new(&message.payload[..]).read_to_end(&mut payload_vec));
-				&payload_vec[..]
-			} else {
-				&message.payload[..]
-			};
-			serde_json::from_reader(payload).map_err(From::from).and_then(decode).map_err(|e| {
-				warn!("Error decoding: {}", String::from_utf8_lossy(payload));
-				e
-			})
-		} else {
-			Err(Error::Closed(None, String::from_utf8_lossy(&message.payload).into_owned()))
-		}
-	}
-}
-
-impl SenderExt for websocket::client::Sender<websocket::stream::WebSocketStream> {
-	fn send_json(&mut self, value: &serde_json::Value) -> Result<()> {
-		use websocket::message::Message;
-		use websocket::ws::sender::Sender;
-		serde_json::to_string(value)
-			.map(Message::text)
-			.map_err(Error::from)
-			.and_then(|m| self.send_message(&m).map_err(Error::from))
-	}
-}
-
-mod internal {
-	pub enum Status {
-		SendMessage(::serde_json::Value),
-		Sequence(u64),
-		ChangeInterval(u64),
-		ChangeSender(::websocket::client::Sender<::websocket::stream::WebSocketStream>),
-	}
-}
->>>>>>> c6d89e58
+// }