--- conflicted
+++ resolved
@@ -2,13 +2,8 @@
 use std::collections::BTreeMap;
 use std;
 
-<<<<<<< HEAD
 use reqwest;
-use time::get_time;
-=======
-use hyper;
 use chrono::prelude::*;
->>>>>>> c6d89e58
 
 use {Result, Error};
 
